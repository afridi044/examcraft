--- conflicted
+++ resolved
@@ -333,7 +333,6 @@
     return this.analyticsService.getUserBestWorstTopics(userId);
   }
 
-<<<<<<< HEAD
   // =============================================
   // Notes Operations - Delegate to NotesDatabaseService
   // =============================================
@@ -355,9 +354,12 @@
 
   async deleteNote(noteId: string, userId: string) {
     return this.notesService.deleteNote(noteId, userId);
-=======
+  }
+  // =============================================
+  // Study Time Analytics - Delegate to AnalyticsDatabaseService
+  // =============================================
   async getUserTotalStudyTime(userId: string) {
     return this.analyticsService.getUserTotalStudyTime(userId);
->>>>>>> 26abda72
+
   }
 }