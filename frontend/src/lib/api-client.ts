--- conflicted
+++ resolved
@@ -10,15 +10,10 @@
 }
 
 // Configuration
-<<<<<<< HEAD
-const API_BASE_URL = process.env.NEXT_PUBLIC_BACKEND_URL || 'http://20.198.228.71:5001/api/v1';
-=======
-// const API_BASE_URL = process.env.NEXT_PUBLIC_BACKEND_URL || 'http://localhost:5001/api/v1';
-
-
- const API_BASE_URL = process.env.NEXT_PUBLIC_BACKEND_URL || 'http://20.198.228.71:5001/api/v1';
-
->>>>>>> e9d561ca
+const API_BASE_URL = process.env.NEXT_PUBLIC_BACKEND_URL || 
+  (process.env.NODE_ENV === 'development' 
+    ? 'http://localhost:5001/api/v1' 
+    : 'http://20.198.228.71:5001/api/v1');
 
 console.log('🌐 API Base URL:', API_BASE_URL);
 
